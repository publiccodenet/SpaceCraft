import { Node } from 'io-gui';
import { Collection } from './types/Collection.js';
import { Magnet } from './types/Magnet.js';
import { Item } from './types/Item.js';
export declare class SimulatorState extends Node {
    clientId: string;
    clientName: string;
    clientType: string;
    currentCollection: Collection;
    currentCollectionId: string;
    currentCollectionItems: Array<string>;
    currentScreenId: string;
<<<<<<< HEAD
    highlightedItem: any;
=======
    highlightedItem: Item;
>>>>>>> 19c1fa2f
    highlightedItemId: string;
    highlightedItemIds: Array<string>;
    magnets: Array<Magnet>;
    screenIds: Array<string>;
    selectedItem: Item;
    selectedItemId: string;
    selectedItemIds: Array<string>;
    lastUpdated: string;
    tags: Array<string>;
    updateCounter: number;
    viewMode: string;
    update(state: SimulatorState): void;
}
//# sourceMappingURL=SimulatorState.d.ts.map<|MERGE_RESOLUTION|>--- conflicted
+++ resolved
@@ -10,11 +10,7 @@
     currentCollectionId: string;
     currentCollectionItems: Array<string>;
     currentScreenId: string;
-<<<<<<< HEAD
-    highlightedItem: any;
-=======
     highlightedItem: Item;
->>>>>>> 19c1fa2f
     highlightedItemId: string;
     highlightedItemIds: Array<string>;
     magnets: Array<Magnet>;
