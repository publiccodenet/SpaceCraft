var __decorate = (this && this.__decorate) || function (decorators, target, key, desc) {
    var c = arguments.length, r = c < 3 ? target : desc === null ? desc = Object.getOwnPropertyDescriptor(target, key) : desc, d;
    if (typeof Reflect === "object" && typeof Reflect.decorate === "function") r = Reflect.decorate(decorators, target, key, desc);
    else for (var i = decorators.length - 1; i >= 0; i--) if (d = decorators[i]) r = (c < 3 ? d(r) : c > 3 ? d(target, key, r) : d(target, key)) || r;
    return c > 3 && r && Object.defineProperty(target, key, r), r;
};
import { Node, Register } from 'io-gui';
let SimulatorState = class SimulatorState extends Node {
    clientId = '';
    clientName = '';
    clientType = '';
    currentCollection = {};
    currentCollectionId = '';
    currentCollectionItems = [];
    currentScreenId = '';
    highlightedItem = {};
    highlightedItemId = '';
    highlightedItemIds = [];
    magnets = [];
    screenIds = [];
    selectedItem = {};
    selectedItemId = '';
    selectedItemIds = [];
    lastUpdated = '';
    tags = [];
    updateCounter = 0;
    viewMode = '';
    update(state) {
<<<<<<< HEAD
        this.setProperties({
            clientId: state.clientId || '',
            clientName: state.clientName || '',
            clientType: state.clientType || '',
            connectedClients: state.connectedClients || [],
            currentCollection: state.currentCollection || {},
            currentCollectionId: state.currentCollectionId || '',
            currentCollectionItems: state.currentCollectionItems || [],
            currentScreenId: state.currentScreenId || '',
            highlightedItem: state.highlightedItem || null,
            highlightedItemId: state.highlightedItemId || '',
            highlightedItemIds: state.highlightedItemIds || [],
            magnets: state.magnets || [],
            screenIds: state.screenIds || [],
            selectedItem: state.selectedItem || null,
            selectedItemId: state.selectedItemId || '',
            selectedItemIds: state.selectedItemIds || [],
            lastUpdated: state.lastUpdated,
            tags: state.tags || [],
            updateCounter: state.updateCounter,
        });
    }
};
__decorate([
    ReactiveProperty({ type: String })
], SimulatorState.prototype, "clientId", void 0);
__decorate([
    ReactiveProperty({ type: String })
], SimulatorState.prototype, "clientName", void 0);
__decorate([
    ReactiveProperty({ type: String })
], SimulatorState.prototype, "clientType", void 0);
__decorate([
    ReactiveProperty()
], SimulatorState.prototype, "connectedClients", void 0);
__decorate([
    ReactiveProperty({ type: Object })
], SimulatorState.prototype, "currentCollection", void 0);
__decorate([
    ReactiveProperty()
], SimulatorState.prototype, "currentCollectionId", void 0);
__decorate([
    ReactiveProperty({ type: Array })
], SimulatorState.prototype, "currentCollectionItems", void 0);
__decorate([
    ReactiveProperty({ type: String })
], SimulatorState.prototype, "currentScreenId", void 0);
__decorate([
    ReactiveProperty({ type: Object })
], SimulatorState.prototype, "highlightedItem", void 0);
__decorate([
    ReactiveProperty({ type: String })
], SimulatorState.prototype, "highlightedItemId", void 0);
__decorate([
    ReactiveProperty({ type: Array })
], SimulatorState.prototype, "highlightedItemIds", void 0);
__decorate([
    ReactiveProperty({ type: Array })
], SimulatorState.prototype, "magnets", void 0);
__decorate([
    ReactiveProperty({ type: Array })
], SimulatorState.prototype, "screenIds", void 0);
__decorate([
    ReactiveProperty({ type: Object })
], SimulatorState.prototype, "selectedItem", void 0);
__decorate([
    ReactiveProperty({ type: String })
], SimulatorState.prototype, "selectedItemId", void 0);
__decorate([
    ReactiveProperty({ type: Array })
], SimulatorState.prototype, "selectedItemIds", void 0);
__decorate([
    ReactiveProperty({ type: String })
], SimulatorState.prototype, "lastUpdated", void 0);
__decorate([
    ReactiveProperty({ type: Array })
], SimulatorState.prototype, "tags", void 0);
__decorate([
    ReactiveProperty({ type: Number })
], SimulatorState.prototype, "updateCounter", void 0);
=======
        this.clientId = state.clientId || '',
            this.clientName = state.clientName || '',
            this.clientType = state.clientType || '',
            this.currentCollection = state.currentCollection || {},
            this.currentCollectionId = state.currentCollectionId || '',
            this.currentCollectionItems = state.currentCollectionItems || [],
            this.currentScreenId = state.currentScreenId || '',
            this.highlightedItem = state.highlightedItem || null,
            this.highlightedItemId = state.highlightedItemId || '',
            this.highlightedItemIds = state.highlightedItemIds || [],
            this.magnets = state.magnets || [],
            this.screenIds = state.screenIds || [],
            this.selectedItem = state.selectedItem || null,
            this.selectedItemId = state.selectedItemId || '',
            this.selectedItemIds = state.selectedItemIds || [],
            this.lastUpdated = state.lastUpdated,
            this.tags = state.tags || [],
            this.updateCounter = state.updateCounter,
            this.viewMode = state.viewMode || 'magnets',
            this.dispatchMutation(this);
    }
};
>>>>>>> 19c1fa2f
SimulatorState = __decorate([
    Register
], SimulatorState);
export { SimulatorState };
//# sourceMappingURL=SimulatorState.js.map<|MERGE_RESOLUTION|>--- conflicted
+++ resolved
@@ -26,88 +26,6 @@
     updateCounter = 0;
     viewMode = '';
     update(state) {
-<<<<<<< HEAD
-        this.setProperties({
-            clientId: state.clientId || '',
-            clientName: state.clientName || '',
-            clientType: state.clientType || '',
-            connectedClients: state.connectedClients || [],
-            currentCollection: state.currentCollection || {},
-            currentCollectionId: state.currentCollectionId || '',
-            currentCollectionItems: state.currentCollectionItems || [],
-            currentScreenId: state.currentScreenId || '',
-            highlightedItem: state.highlightedItem || null,
-            highlightedItemId: state.highlightedItemId || '',
-            highlightedItemIds: state.highlightedItemIds || [],
-            magnets: state.magnets || [],
-            screenIds: state.screenIds || [],
-            selectedItem: state.selectedItem || null,
-            selectedItemId: state.selectedItemId || '',
-            selectedItemIds: state.selectedItemIds || [],
-            lastUpdated: state.lastUpdated,
-            tags: state.tags || [],
-            updateCounter: state.updateCounter,
-        });
-    }
-};
-__decorate([
-    ReactiveProperty({ type: String })
-], SimulatorState.prototype, "clientId", void 0);
-__decorate([
-    ReactiveProperty({ type: String })
-], SimulatorState.prototype, "clientName", void 0);
-__decorate([
-    ReactiveProperty({ type: String })
-], SimulatorState.prototype, "clientType", void 0);
-__decorate([
-    ReactiveProperty()
-], SimulatorState.prototype, "connectedClients", void 0);
-__decorate([
-    ReactiveProperty({ type: Object })
-], SimulatorState.prototype, "currentCollection", void 0);
-__decorate([
-    ReactiveProperty()
-], SimulatorState.prototype, "currentCollectionId", void 0);
-__decorate([
-    ReactiveProperty({ type: Array })
-], SimulatorState.prototype, "currentCollectionItems", void 0);
-__decorate([
-    ReactiveProperty({ type: String })
-], SimulatorState.prototype, "currentScreenId", void 0);
-__decorate([
-    ReactiveProperty({ type: Object })
-], SimulatorState.prototype, "highlightedItem", void 0);
-__decorate([
-    ReactiveProperty({ type: String })
-], SimulatorState.prototype, "highlightedItemId", void 0);
-__decorate([
-    ReactiveProperty({ type: Array })
-], SimulatorState.prototype, "highlightedItemIds", void 0);
-__decorate([
-    ReactiveProperty({ type: Array })
-], SimulatorState.prototype, "magnets", void 0);
-__decorate([
-    ReactiveProperty({ type: Array })
-], SimulatorState.prototype, "screenIds", void 0);
-__decorate([
-    ReactiveProperty({ type: Object })
-], SimulatorState.prototype, "selectedItem", void 0);
-__decorate([
-    ReactiveProperty({ type: String })
-], SimulatorState.prototype, "selectedItemId", void 0);
-__decorate([
-    ReactiveProperty({ type: Array })
-], SimulatorState.prototype, "selectedItemIds", void 0);
-__decorate([
-    ReactiveProperty({ type: String })
-], SimulatorState.prototype, "lastUpdated", void 0);
-__decorate([
-    ReactiveProperty({ type: Array })
-], SimulatorState.prototype, "tags", void 0);
-__decorate([
-    ReactiveProperty({ type: Number })
-], SimulatorState.prototype, "updateCounter", void 0);
-=======
         this.clientId = state.clientId || '',
             this.clientName = state.clientName || '',
             this.clientType = state.clientType || '',
@@ -130,7 +48,6 @@
             this.dispatchMutation(this);
     }
 };
->>>>>>> 19c1fa2f
 SimulatorState = __decorate([
     Register
 ], SimulatorState);
