--- conflicted
+++ resolved
@@ -280,8 +280,6 @@
             catch { }
             const simulator = this.findSimulator(presenceState);
             if (simulator) {
-<<<<<<< HEAD
-=======
                 // Resolve content for current simulator (async, fire-and-forget)
                 const shared = (simulator.shared || {});
                 contentStore.ensureContent({
@@ -304,7 +302,6 @@
                     contentIndexUrl: s.contentIndexUrl || s.contentKey,
                 }));
                 contentStore.prefetch(others);
->>>>>>> 19c1fa2f
                 // If preselect by index requested, override with match when available
                 if (this._preselectSimulatorIndex) {
                     for (const sim of this.currentSimulators.values()) {
@@ -361,8 +358,6 @@
         if (sim) {
             this.magnetViewMetadata = sim.shared.unityMetaData?.MagnetView || [];
             this.simulatorState.update(sim.shared);
-<<<<<<< HEAD
-=======
             // Ensure content for selected simulator
             const shared = (sim.shared || {});
             contentStore.ensureContent({
@@ -375,7 +370,6 @@
                 unityMetaHash: shared.unityMetaHash,
                 unityMetaUrl: shared.unityMetaUrl,
             }).catch(() => { });
->>>>>>> 19c1fa2f
         }
         try {
             const sel = this.currentSimulators.get(simId);
@@ -394,11 +388,8 @@
             }
         }
         catch { }
-<<<<<<< HEAD
-=======
         // Force UI re-render so selection highlight updates immediately
         this.simulatorRosterTick = (this.simulatorRosterTick || 0) + 1;
->>>>>>> 19c1fa2f
     }
     async updatePresenceState() {
         if (this.clientConnected && this.clientChannel) {
