--- conflicted
+++ resolved
@@ -5,11 +5,7 @@
     return c > 3 && r && Object.defineProperty(target, key, r), r;
 };
 var SpacetimeController_1;
-<<<<<<< HEAD
 import { IoElement, Register, ioNavigator, MenuOption, Storage as $, ReactiveProperty, ThemeSingleton, div, img, a } from 'io-gui';
-=======
-import { IoElement, Register, ioIcon, ioNavigator, MenuOption, Storage as $, ReactiveProperty, ThemeSingleton, div, h3, span } from 'io-gui';
->>>>>>> 127a14c5
 import { contentStore } from './services/ContentStore.js';
 import { tabView } from './TabView.js';
 import { tabSelect } from './TabSelect.js';
@@ -39,7 +35,6 @@
             :host .header {
                 display: flex;
                 align-items: center;
-<<<<<<< HEAD
                 justify-content: flex-start; /* inline flow: icons then buttons */
                 gap: 8px;
                 padding: 4px 6px;
@@ -61,27 +56,6 @@
                 display: block;
             }
             :host .sim-list {
-=======
-                gap: 6px;
-                padding: 4px 12px;
-            }
-            :host .header > .title {
-              flex: 1 1 auto;
-              flex-direction: column;
-            }
-            :host .header > .title > h3 {
-              text-align: center;
-              margin: 0.25em 0;
-            }
-            :host .header > .title > span {
-              display: block;
-              text-align: center;
-              font-size: 0.8em;
-              margin: 0.25em 0;
-              color: #999;
-            }
-            /* :host .sim-list {
->>>>>>> 127a14c5
                 display: flex;
                 flex-wrap: wrap;
                 gap: 8px;
@@ -236,7 +210,6 @@
         }))
             .sort((a, b) => a.id.localeCompare(b.id, undefined, { sensitivity: 'base' }));
         this.render([
-<<<<<<< HEAD
             // Top header row: left logos, right-justified simulator list
             div({ class: 'top-controls' }, [
                 div({ class: 'top-logos' }, [
@@ -267,29 +240,6 @@
                         }, `${opt.id}`);
                     })
                 ]),
-=======
-            div({ class: 'header' }, [
-                ioIcon({ value: 'sc:logo', size: 'medium' }),
-                div({ class: 'title' }, [
-                    h3('archive dynamics: tag magnetism'),
-                    span('current collection: ' + (this.simulatorState.currentCollection.id || 'None')),
-                ])
-                // div({ class: 'sim-list' }, [
-                //     ...simOptions.map(opt => {
-                //         const hueDeg = Math.round(opt.hue * 360);
-                //         const isSelected = (opt.value === (this.currentSimulatorId || ''));
-                //         return div({
-                //             class: `sim-btn${isSelected ? ' is-selected' : ''}`,
-                //             selected: isSelected,
-                //             style: {
-                //                 background: `hsl(${hueDeg} 60% 20%)`,
-                //                 borderColor: `hsl(${hueDeg} 60% 45%)`,
-                //             },
-                //             '@click': () => this.onTopBarSimulatorClick(opt.value)
-                //         }, `🚀 ${opt.id}`);
-                //     })
-                // ]),
->>>>>>> 127a14c5
             ]),
             ioNavigator({
                 menu: 'top',
@@ -297,17 +247,10 @@
                 option: new MenuOption({
                     id: 'root',
                     options: [
-<<<<<<< HEAD
                         { id: 'Arrange', icon: '🧲' },
                         { id: 'View', icon: '👀' },
                         { id: 'Select', icon: '👆' },
                         { id: 'Inspect', icon: '🔍' },
-=======
-                        { id: 'View', icon: 'sc:view' },
-                        { id: 'Select', icon: 'sc:select' },
-                        { id: 'Inspect', icon: 'sc:inspect' },
-                        { id: 'Arrange', icon: 'sc:arrange' },
->>>>>>> 127a14c5
                     ],
                     selectedID: $({ key: 'page', storage: 'hash', value: 'Arrange' })
                 }),
