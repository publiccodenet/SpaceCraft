--- conflicted
+++ resolved
@@ -33,11 +33,7 @@
     clientConnected: boolean;
     currentSimulatorId: string | null;
     currentSimulators: Map<string, SimulatorPresence>;
-<<<<<<< HEAD
-    magnetViewMetadata: Array<ViewMetadata>;
-=======
     magnetViewMetadata: Array<MagnetViewMetadata>;
->>>>>>> 19c1fa2f
     simulatorState: SimulatorState;
     simulatorRosterTick: number;
     constructor(props: IoElementProps);
