// SpaceCraft.js - Main JavaScript interface for the SpaceCraft Unity application
// This file handles the entire startup sequence, dependencies, and communication.

// =============================================================================
//                            Startup Sequence Overview
// =============================================================================
// 1. HTML Loads: Basic HTML structure is present.
// 2. Early JSON Fetch: `index-deep.json` fetch is initiated immediately (see below).
// 3. Dependencies Check: Wait for the DOM to be fully loaded.
// 4. QR Code Generation: Generate QR code for controller (requires QRCode lib).
// 5. Unity Configuration: Prepare Unity loader configuration.
// 6. Unity Loading: Load the Unity engine (Build/SpaceCraft.loader.js).
// 7. Unity Instance Creation: Create the Unity instance.
// 8. Bridge Initialization: Bridge.js calls `bridge.start("WebGL", ...)` which triggers C# side setup.
// 9. Unity Ready Signal: C# BridgeTransportWebGL sends "StartedUnity" event back to JS.
// 10. SpaceCraft Initialization: The "StartedUnity" event listener (in bridge.js) calls `SpaceCraft.loadCollectionsAndCreateSpaceCraft`.
// 11. Collections Loading: Wait for the early JSON fetch to complete.
// 12. SpaceCraft Object Creation: Create the main SpaceCraft object in the Bridge, passing collections data.
// 13. Supabase Setup: Initialize Supabase client and subscribe to channels for remote control.
// =============================================================================

// =============================================================================
//                         Message and Event Documentation
// =============================================================================
// This section documents all messages exchanged between Unity and controllers
// via Bridge and Supabase to facilitate remote control and data synchronization.
//
// --- BRIDGE INTERESTS (Events from Unity that JS listens to) ---
// "ContentLoaded": Unity signals when content is processed successfully.
// "HighlightedItemsChanged": Unity signals when highlighted items change.
//    - Queries for: highlightedItemIds (List<string>)
//    - JS stores complete list in highlightedItemIds property
// "SelectedItemsChanged": Unity signals when selected items change.
//    - Queries for: selectedItemIds (List<string>)
//    - JS stores complete list in selectedItemIds property
//
// --- STATE PROPERTIES (synchronized via presence) ---
// Simulator shares these properties in its presence state:
// - selectedItemIds: Array of all currently selected item IDs
// - highlightedItemIds: Array of all currently highlighted item IDs
// - selectedItemId: First item from selectedItemIds array
// - highlightedItemId: First item from highlightedItemIds array
// - selectedItem: Metadata for current selected item (without nested tree)
// - highlightedItem: Metadata for highlighted item (without nested tree)
// - currentCollectionId: ID of the currently active collection
// - currentCollection: Metadata for the current collection (without items array)
// - currentCollectionItems: Array of item IDs in the current collection
// - screenIds: Array of available screen IDs
// - currentScreenId: Current active screen ID
//
// --- BRIDGE METHODS (Called from JS to Unity) ---
// "PushCameraPosition": [clientId, clientName, screenId, panXDelta, panYDelta]
//    - Moves the camera position based on client input
// "PushCameraZoom": [clientId, clientName, screenId, zoomDelta]
//    - Zooms the camera based on client input
// "ApplyTapScaleToHighlightedItem": [clientId, clientName, screenId]
//    - Applies a scale impulse to the currently highlighted item
// "MoveHighlight": [clientId, clientName, screenId, direction]
//    - Moves highlight in specified direction ("north","south","east","west","up","down")
//
// --- SUPABASE EVENTS (From clients to simulator) ---
// 'broadcast' { event: 'pan' }: 
//    - From controller: {clientId, clientType, clientName, panXDelta, panYDelta, screenId, targetSimulatorId} (navigate tab)
//    - From controller: {clientId, clientType, clientName, selectXDelta, selectYDelta, screenId, targetSimulatorId} (select tab)
//    - Used for continuous movement input
// 'broadcast' { event: 'zoom' }:
//    - {clientId, clientType, clientName, zoomDelta, screenId, targetSimulatorId}
//    - Controls camera zoom level
// 'broadcast' { event: 'select' }:
//    - {clientId, clientType, clientName, action, screenId, targetSimulatorId}
//    - action can be "tap" or directional ("north","south","east","west","up","down")
//    - "tap" applies a scale impulse to the highlighted item
//    - Directions call MoveHighlight
//
// --- PRESENCE EVENTS (Client connection tracking) ---
// 'presence' { event: 'sync' }: Full state of all connected clients
// 'presence' { event: 'join' }: New client connects
//    - Sends 'contentUpdate' event to the new client with content data
// 'presence' { event: 'leave' }: Client disconnects
//
// --- EVENTS SENT TO CLIENTS ---
// 'contentUpdate': {content: contentData}
//    - Sent to newly joined clients with content data
// 'selectedItemIdUpdated': {selectedItemId: string}
//    - Sent to all clients when the current item (first selected item) changes
//    - Helps clients synchronize their UI with the main application state
// =============================================================================

// =============================================================================
//                                  Dependencies
// =============================================================================
// - HTML Elements: #unity-container, #unity-canvas, #unity-fullscreen-button, #qrcodes-container
// - Libraries:
//   - bridge.js (core communication)
//   - unity.js (Unity specific Bridge functions)
//   - qrcode.min.js (QR code generation)
//   - supabase-js (optional, for remote control)
// - JSON Data: StreamingAssets/Content/index-deep.json
// - Unity Build Files: Located in the 'Build' directory (loader.js, data, framework.js, etc.)
// =============================================================================

/**
 * SpaceCraft class - encapsulates all SpaceCraft-specific logic and state.
 * Manages the startup sequence, communication with Unity, and remote control via Supabase.
 */
class SpaceCraftSim {
    /**
     * Static constants
     */
    static supabaseUrl = 'https://gwodhwyvuftyrvbymmvc.supabase.co';
    static supabaseAnonKey = 'eyJhbGciOiJIUzI1NiIsInR5cCI6IkpXVCJ9.eyJpc3MiOiJzdXBhYmFzZSIsInJlZiI6Imd3b2Rod3l2dWZ0eXJ2YnltbXZjIiwicm9sZSI6ImFub24iLCJpYXQiOjE3NDIzNDkyMDMsImV4cCI6MjA1NzkyNTIwM30.APVpyOupY84gQ7c0vBZkY-GqoJRPhb4oD4Lcj9CEzlc';
    static deepIndexPath = 'StreamingAssets/Content/index-deep.json';
    static controllerHtmlPath = '../controller/';
    static clientChannelName = 'spacecraft';
    static simulatorNamePrefix = 'SpaceCraft';
    
    /**
     * Get the channel name from URL query parameter or use default
     * @returns {string} Channel name to use
     */
    static getChannelName() {
        const urlParams = new URLSearchParams(window.location.search);
        const channelFromUrl = urlParams.get('channel');
        if (channelFromUrl) return channelFromUrl;
        // Fallback: use the host name of the web page URL instead of the hard-coded default
        const host = window.location && window.location.hostname;
        return host;
<<<<<<< HEAD
=======
    }

    /**
     * Parse supported configuration from URL query parameters.
     * Only whitelisted keys are returned.
     */
    static parseUrlConfig() {
        try {
            const params = new URLSearchParams(window.location.search);
            const cfg = {};
            const allowedViewModes = ['magnets','selection','manual','attract'];
            const vm = params.get('viewMode');
            if (vm && allowedViewModes.includes(vm)) cfg.viewMode = vm;
            return cfg;
        } catch {
            return {};
        }
    }

    /**
     * Apply URL config to local state and Unity bridge, then publish via presence.
     */
    applyUrlConfig(cfg) {
        try {
            if (!cfg) return;
            if (cfg.viewMode && this.state) {
                if (this.state.viewMode !== cfg.viewMode) {
                    this.state.viewMode = cfg.viewMode;
                    try {
                        bridge.updateObject(this.spaceCraft, { "inputManager/viewMode": cfg.viewMode });
                    } catch {}
                    this.syncStateToPresence();
                }
            }
        } catch {}
>>>>>>> 19c1fa2f
    }

    /**
     * Constructor - initializes instance properties
     */
    constructor() {
        // Generate our clientId first so it's available to other initialization methods
        this.clientId = this.generateClientId();
        
        // Identity - constant properties of this client 
        this.identity = {
            clientId: this.clientId, // Unique ID for this simulator instance
            clientType: "simulator", // Fixed type for simulator
            clientName: SpaceCraftSim.simulatorNamePrefix, // Start without a number; will assign on presence
            simulatorIndex: 0,
            startTime: Date.now() // When this simulator instance started
        };

        // Initialize state with default values
        this.initializeState();

        // Private non-shared state
        this.spaceCraft = null; // Reference to the Bridge object representing SpaceCraft in Unity
        this.isInitialized = false; // Flag to track if basic init (like QR code check) is done
        this.domContentLoaded = false; // Flag to track if DOM is ready
        this.loadedContent = null; // Store the loaded content data here (private to simulator)
        this.availableTags = []; // Store tags from all items
        
        // --- Client Registry ---
        // Stores information about currently connected clients
        this.clients = {}; // Key: clientId, Value: client info object
        
        // Supabase channel reference
        this.clientChannel = null;
        this._indexClaims = [];
        this._indexTimer = null;
        this.presenceVersion = 0; // For tracking changes to presence state

        // Fetch timeout reference
        this.contentFetchTimeout = null;

        // QR Code configuration
        this.qrcodeDefaults = {
            dim: 100, // Default dimension (can be overridden in CSS)
            pad: 1, // Padding around QR code
            pal: ['#000', '#fff'] // Color palette [background, foreground]
        };
        
        // Define QR code to be generated
        this.qrCodeDefinitions = [
            {
                id: "controller-qr",
                targetHtml: SpaceCraftSim.controllerHtmlPath,
                // No type parameter - will default to about tab
                label: "Controller",
                position: "center"
            }
        ];
        
        // Initialize content promise
        this.initContentPromise();
    }
    
    /**
     * Generates a unique client ID
     */
    generateClientId() {
        return 'simulator_' + Math.random().toString(36).substring(2, 10);
    }
    
    /**
     * Initializes the content promise to fetch data early
     */
    initContentPromise() {
        // console.log("[SpaceCraft] Initiating early fetch for index-deep.json");
        
        window.contentPromise = fetch(SpaceCraftSim.deepIndexPath)
            .then(response => {
                if (!response.ok) {
                    throw new Error(`HTTP error! status: ${response.status}`);
                }
                return response.json();
            })
            .catch(error => {
                console.error("[SpaceCraft] Early fetch for index-deep.json failed:", error);
                throw error; // Re-throw the error, don't swallow it
            });
    }
    
    /**
     * Called when the DOM is fully loaded. Checks dependencies and generates QR code.
     */
    initializeDOMAndQRCodes() {
        if (this.domContentLoaded) return; // Prevent double execution

        this.domContentLoaded = true;
        // console.log("[SpaceCraft] DOM loaded. Initializing QR code.");

        // Check for QR Code library dependency
        if (typeof QRCode === 'undefined') {
            console.error("[SpaceCraft] QRCode library (qrcode.min.js) not found! Cannot generate QR code.");
            return; // Stop further initialization if QR code can't be generated
        }
        
        // Generate QR code only after simulatorIndex is assigned; otherwise defer
        if (typeof this.simulatorIndex === 'number' && this.simulatorIndex > 0) {
<<<<<<< HEAD
            this.generateQRCodes();
=======
        this.generateQRCodes();
>>>>>>> 19c1fa2f
        } else {
            try { console.log('[Sim] QR generation deferred until simulatorIndex is assigned'); } catch {}
        }

        // Basic initialization is considered complete after DOM/QR setup
        this.isInitialized = true; 
        // console.log("[SpaceCraft] DOM and QR code initialization complete.");
        
        // Now that the DOM is ready, proceed to configure and load Unity
        this.configureAndLoadUnity();
    }
    
    /**
     * Generate QR code for controller based on qrCodeDefinitions.
     */
    generateQRCodes() {
        // console.log("[SpaceCraft] Generating QR code based on definitions...");
        
        const qrContainer = document.getElementById('qrcodes-container');
        if (!qrContainer) {
            console.error("[SpaceCraft] QR Code container (#qrcodes-container) not found in the DOM.");
            this.isInitialized = false; // Mark as failure if container missing
            return;
        }

        // Clear any existing QR code in the container (optional, good for updates)
        qrContainer.innerHTML = ''; 

        try {
            // Get the current URL's query parameters
            const urlParams = new URLSearchParams(window.location.search);
            const explicitBaseUrl = urlParams.get('base_url'); // Check for ?base_url=...
            
            // Build search parameters for QR codes, ensuring channel is included
            const qrParams = new URLSearchParams();
            
            // Copy existing parameters except base_url (which is for QR generation only)
            for (const [key, value] of urlParams) {
                if (key !== 'base_url') {
                    qrParams.set(key, value);
                }
            }
            
            // Ensure channel parameter is included (use current channel or default)
            const currentChannel = SpaceCraftSim.getChannelName();
            if (currentChannel !== SpaceCraftSim.clientChannelName) {
                qrParams.set('channel', currentChannel);
            }
            // Include simulator index so controllers target the right simulator
            try { if (this.simulatorIndex != null) qrParams.set('simulatorIndex', String(this.simulatorIndex)); } catch {}
            
            const currentSearchParams = qrParams.toString() ? '?' + qrParams.toString() : '';

            let baseDirectory;
            let usingExplicitUrl = false;

            // Use explicit base_url if provided and looks somewhat valid (starts with http)
            if (explicitBaseUrl && explicitBaseUrl.startsWith('http')) {
                // Ensure it ends with a slash if not already present
                baseDirectory = explicitBaseUrl.endsWith('/') ? explicitBaseUrl : explicitBaseUrl + '/';
                usingExplicitUrl = true;
                // console.log(`[SpaceCraft QR] Using explicit base_url from parameter: ${baseDirectory}`);
            } else {
                // Fallback: Calculate the base directory path from window.location
                baseDirectory = window.location.origin + window.location.pathname.substring(0, window.location.pathname.lastIndexOf('/') + 1);
                // console.log(`[SpaceCraft QR] Using detected origin: ${window.location.origin}`);
                // console.log(`[SpaceCraft QR] Calculated Base Directory: ${baseDirectory}`);
            }
            
            // if (!usingExplicitUrl) {
            //      console.log(`[SpaceCraft QR] Detected Origin: ${window.location.origin}`);
            //      console.log(`[SpaceCraft QR] Calculated Base Directory: ${baseDirectory}`);
            // }
            // console.log(`[SpaceCraft QR] Current Search Params: ${currentSearchParams || '(none)'}`);

            // Loop through the defined QR codes
            this.qrCodeDefinitions.forEach(definition => {
                // Clone the search params for each QR code
                const qrSpecificParams = new URLSearchParams(currentSearchParams);
                
                // Add the type parameter if defined
                if (definition.type) {
                    qrSpecificParams.set('type', definition.type);
                }
                // Always add simulator index to the QR links once assigned
                try { if (typeof this.simulatorIndex === 'number' && this.simulatorIndex > 0) qrSpecificParams.set('simulatorIndex', String(this.simulatorIndex)); } catch {}
                
                // Build the complete search params string
                const finalSearchParams = qrSpecificParams.toString() ? '?' + qrSpecificParams.toString() : '';
                
                // Construct the target URL for the link, including the query parameters
                const targetRelativeUrl = definition.targetHtml + finalSearchParams;
                // Construct the full absolute URL for the QR code message
                const fullAbsoluteUrl = new URL(targetRelativeUrl, baseDirectory).toString();
                
                // console.log(`[SpaceCraft QR] Generating for ${definition.label} at position '${definition.position || 'default'}':`);
                // console.log(`  - Relative URL: ${targetRelativeUrl}`);
                // console.log(`  - Absolute URL (for QR & window): ${fullAbsoluteUrl}`);

                // 1. Create the link element (standard anchor with href for accessibility/copyability)
                const linkElement = document.createElement('a');
                linkElement.classList.add('qrcode-link'); // Add a general class for styling
<<<<<<< HEAD
                linkElement.style.cursor = 'pointer';
=======
                linkElement.style.cursor = 'pointer'; 
>>>>>>> 19c1fa2f
                linkElement.href = fullAbsoluteUrl; // Allow right-click/copy link
                linkElement.target = '_blank';
                linkElement.rel = 'noopener noreferrer';

                // Add position class if defined
                if (definition.position) {
                    linkElement.classList.add(`qr-position-${definition.position}`);
                }

                // Define a unique window name if needed (left unused since standard anchor navigation is enabled)
                // const windowName = definition.id + '-window';

                // 2. Generate the QR code SVG
                const qrSvgElement = QRCode({ 
                    ...this.qrcodeDefaults, 
                    msg: fullAbsoluteUrl // Use the full absolute URL + params for the QR code message
                }); 
                qrSvgElement.id = definition.id; // Assign ID
                qrSvgElement.classList.add('qrcode'); // Assign class for styling

                // 3. Create the label element
                const labelElement = document.createElement('div');
                labelElement.classList.add('label');
                labelElement.textContent = definition.label;

                // 4. Assemble the structure: <a> contains QR SVG and label
                linkElement.appendChild(qrSvgElement);
                linkElement.appendChild(labelElement);

                // 5. Append the complete link element to the container
                qrContainer.appendChild(linkElement);
            });

            // console.log("[SpaceCraft] QR code generated successfully.");
            this.qrCodesGenerated = true;

        } catch (error) {
            console.error("[SpaceCraft] Error generating QR code:", error);
             this.isInitialized = false; // Mark initialization as failed
        }
    }

    /**
     * Configure and initiate the loading of the Unity instance.
     */
    configureAndLoadUnity() {
        // console.log("[SpaceCraft] Configuring Unity...");

        // Ensure Bridge is available (should be loaded via script tag before this)
        window.bridge = window.bridge || new Bridge();
        if (!window.bridge || typeof window.bridge.start !== 'function') {
             console.error("[SpaceCraft] CRITICAL: Bridge object not found or invalid!");
             return; // Cannot proceed without the Bridge
        }
        // console.log("[SpaceCraft] Bridge instance checked/created.");

        // --- Unity Loader Configuration ---
        // Note: Template variables like {{{ LOADER_FILENAME }}} are replaced by Unity during build.
        const buildUrl = "Build";

        // IMPORTANT: Make sure these template variables match your Unity WebGL template settings
        const loaderUrl = buildUrl + "/SpaceCraft.loader.js"; // Assuming default naming
        // console.log("[SpaceCraft] Unity loader URL:", loaderUrl);

        const config = {
            dataUrl: buildUrl + "/SpaceCraft.data",
            frameworkUrl: buildUrl + "/SpaceCraft.framework.js",
            codeUrl: buildUrl + "/SpaceCraft.wasm", // Assuming WASM build
            streamingAssetsUrl: "StreamingAssets",
            companyName: "SpaceCraft",
            productName: "SpaceCraft",
            productVersion: "0.1",
            // --- Optional Parameters (Uncomment/adjust if used) ---
            // memoryUrl: buildUrl + "/{{{ MEMORY_FILENAME }}}", 
            // symbolsUrl: buildUrl + "/{{{ SYMBOLS_FILENAME }}}", 
        };
        // console.log("[SpaceCraft] Unity configuration prepared:", config);

        // --- Get DOM Elements ---
        const container = document.querySelector("#unity-container");
        const canvas = document.querySelector("#unity-canvas");
        const fullscreenButton = document.querySelector("#unity-fullscreen-button");
        // const progressBarFull = document.getElementById("unity-progress-bar-full"); // Optional progress bar

        if (!container || !canvas || !fullscreenButton) {
            console.error("[SpaceCraft] Required DOM elements (#unity-container, #unity-canvas, #unity-fullscreen-button) not found.");
            return; // Cannot proceed without essential DOM elements
        }
        // console.log("[SpaceCraft] Unity DOM elements retrieved.");

        // Force canvas fullscreen sizing
        canvas.style.width = "100%";
        canvas.style.height = "100%";

        // --- Load Unity Script ---
        // console.log("[SpaceCraft] Creating Unity loader script element...");
        const script = document.createElement("script");
        script.src = loaderUrl;
        
        // --- Define Unity Instance Creation Logic (runs after loader script loads) ---
        script.onload = () => {
            // console.log("[SpaceCraft] Unity loader script loaded. Creating Unity instance...");
            
            // Check if createUnityInstance function exists (it should be defined by loaderUrl script)
            if (typeof createUnityInstance === 'undefined') {
                console.error("[SpaceCraft] createUnityInstance function not found. Unity loader script might have failed.");
                return;
            }

            createUnityInstance(canvas, config, (progress) => {
                // Optional: Update loading progress UI
                //console.log(`[SpaceCraft] Unity loading progress: ${Math.round(progress * 100)}%`);
                // if (progressBarFull) {
                //     progressBarFull.style.width = 100 * progress + "%";
                // }
            }).then((unityInstance) => {
                // Unity Instance Creation Complete
                // console.log("[SpaceCraft] Unity instance created successfully.");

                // Store Unity instance globally for access
                window.unityInstance = unityInstance;

                // Setup fullscreen button functionality
                fullscreenButton.onclick = () => {
                    // console.log("[SpaceCraft] Fullscreen button clicked.");
                    unityInstance.SetFullscreen(1);
                };

                // Initialize Bridge
                // This tells the Bridge JS library that Unity is ready and provides the instance.
                // The Bridge library internally handles linking with the Unity instance.
                // Bridge C# code (BridgeTransportWebGL.Awake/Start) will eventually send "StartedUnity".
                // console.log("[SpaceCraft] Starting Bridge with WebGL driver (triggers C# setup).");
                window.bridge.start("WebGL", JSON.stringify({})); // Empty config for now
                // console.log("[SpaceCraft] Bridge start initiated. Waiting for 'StartedUnity' event from C#...");

            }).catch((message) => {
                console.error("[SpaceCraft] Error creating Unity instance:", message);
            });
        };
        
        // --- Add Loader Script to Document ---
        document.body.appendChild(script);
        // console.log("[SpaceCraft] Unity loader script added to document.");
    }

    /**
     * Fetch content from the early content promise or make a new fetch
     * @returns {Promise<Object>} Content data
     */
    async fetchContent() {
        try {
            // Use the early fetch result if available
            if (window.contentPromise) {
                try {
                    const content = await window.contentPromise;
                    if (content) {
                        // console.log("[SpaceCraft] Successfully loaded content from early fetch");
                        return content;
                    }
                } catch (earlyFetchError) {
                    console.warn("[SpaceCraft] Early fetch failed, falling back to direct fetch:", earlyFetchError);
                }
            }
            
            // Direct fetch if early fetch failed or wasn't available
            // console.log(`[SpaceCraft] Fetching content from ${SpaceCraftSim.deepIndexPath}`);
            const response = await fetch(SpaceCraftSim.deepIndexPath);
            
            if (!response.ok) {
                throw new Error(`Failed to fetch content: ${response.status} ${response.statusText}`);
            }
            
            const content = await response.json();
            // console.log("[SpaceCraft] Content fetch successful, got:", Object.keys(content).join(", "));
            
            // Return the exact content as-is, expecting it to be correctly formatted
            return content;
        } catch (error) {
            console.error("[SpaceCraft] Error in fetchContent:", error);
            throw error; // Rethrow the error - fail fast, don't return fake data
        }
    }

    /**
     * Load Content and Create the SpaceCraft Bridge Object.
     * This function is called externally by bridge.js when the "StartedUnity" event is received.
     */
    async loadCollectionsAndCreateSpaceCraft() {

        // console.log("[SpaceCraft] 'StartedUnity' event received. Loading content and creating SpaceCraft object...");

        // Ensure basic initialization (DOM, QR code) happened. It should have by now.
        if (!this.isInitialized) {
            console.warn("[SpaceCraft] loadCollectionsAndCreateSpaceCraft called before basic initialization was complete. This might indicate a timing issue.");
            // Attempt to initialize now, though it might be too late for some steps
            this.initializeDOMAndQRCodes();
        }

        // Clear any previous timeout if it exists
        if (this.contentFetchTimeout) {
            clearTimeout(this.contentFetchTimeout);
            this.contentFetchTimeout = null;
        }

        // Load content
        this.loadedContent = await this.fetchContent();
        
        // DIRECT OBJECT ACCESS - collections is an object, not an array
        const defaultCollection = this.loadedContent.collections[this.state.currentCollectionId];
        if (defaultCollection) {
            // Store minimal collection metadata without items array
            this.state.currentCollection = {
                id: defaultCollection.id,
                name: defaultCollection.collection.name,
                description: defaultCollection.collection.description
            };
            
            // Store array of item IDs from the itemsIndex (single source of truth)
            this.state.currentCollectionItems = defaultCollection.itemsIndex;
        } else {
            console.warn(`[SpaceCraft] Collection with ID '${this.state.currentCollectionId}' not found in content.`);
        }

        // Extract tags from loaded content items
        this.availableTags = this.createUnifiedTagsList();
        this.state.tags = this.availableTags;
        // console.log(`[SpaceCraft] Loaded ${this.availableTags.length} tags from content items`);
        if (this.availableTags.length > 0) {
            // console.log(`[SpaceCraft] Available tags (${this.availableTags.length}):`, this.availableTags.slice(0, 10));
        } else {
            // console.log("[SpaceCraft] No tags found in content items");
        }
        
        // Publish content identity for controllers (URLs + hashes only)
        try {
            const base = window.location.origin + window.location.pathname.substring(0, window.location.pathname.lastIndexOf('/') + 1);
            // Built-in content key: where StreamingAssets are served from
            const streamingBase = base + 'StreamingAssets/';
            this.state.contentKey = streamingBase;
            // Deep index URL derived from the key
            this.state.contentIndexUrl = streamingBase + 'Content/index-deep.json';
            // Example hash placeholder (should be produced by the content pipeline)
            this.state.contentHash = (this.loadedContent && this.loadedContent.hash) || 'dev-example-hash';
            // Assets base lives under StreamingAssets/Content/
            this.state.assetsBaseUrl = streamingBase + 'Content/';
            // Unity meta placeholders
            this.state.unityMetaKey = 'UnityMeta@dev';
            this.state.unityMetaHash = 'dev-meta-hash';
        } catch {}

        this.setupSupabase();

        // Sync tags to presence immediately after loading
        this.syncStateToPresence();
        
        // Create the SpaceCraft object via Bridge - pass content exactly as received
        this.createSpaceCraftObject(this.loadedContent);
        
        // console.log("[SpaceCraft] Content loaded and SpaceCraft object created.");
    }

    /**
     * Creates the actual SpaceCraft object in the Bridge.
     * @param {Object} content - The content data to initialize SpaceCraft with
     */
    createSpaceCraftObject(content) {
        // console.log("[SpaceCraft] Creating SpaceCraft object in Bridge with loaded content...");
        
        // Create the actual SpaceCraft object via Bridge with content data
        this.spaceCraft = window.bridge.createObject({
            prefab: "Prefabs/SpaceCraft",
            obj: {
                // This obj is used as the wrapper object for the SpaceCraft prefab.
                // Here we can add methods and properties for the singleton SpaceCraft 
                // prefab wrapper object, for managing magnets, etc.

                // Map of magnet name => Unity bridge object (kept within the bridge object)
                magnets: new Map(),
                
                createMagnet: function (magnetData) {
                    try {
                        // console.log('[Sim JS] createMagnet received magnetData:', JSON.parse(JSON.stringify(magnetData)));
                    } catch (e) {
                        // console.log('[Sim JS] createMagnet received magnetData (raw):', magnetData);
                    }
                    let magnetId = magnetData.magnetId;
                    if (!magnetId) {
                        const timestamp = Date.now();
                        const randomDigits = Math.floor(Math.random() * 10000).toString().padStart(4, '0');
                        magnetId = magnetData.id = `${timestamp}${randomDigits}`;
                    }

                    const magnetBridge = window.bridge.createObject({
                        obj: {
                            magnetId: magnetId,
                        },
                        prefab: "Prefabs/MagnetView",
                        parent: this,
                        update: {
                            ...magnetData,
                            "method:MoveToPanCenter": []
                        },
                    });

                    this.magnets.set(magnetId, magnetBridge);

                    return magnetBridge;
                },

                updateMagnet: function (magnetData) {
                    try {
                        // console.log('[Sim JS] updateMagnet received magnetData:', JSON.parse(JSON.stringify(magnetData)));
                    } catch (e) {
                        // console.log('[Sim JS] updateMagnet received magnetData (raw):', magnetData);
                    }
                    const magnetId = magnetData.magnetId;
                    if (!magnetId) {
                        console.warn(`[Bridge] updateMagnet: magnetId is required`);
                        return false;
                    }
                    
                    const magnetBridge = this.magnets.get(magnetId);
                    if (!magnetBridge) {
                        console.warn(`[Bridge] updateMagnet: No magnet found with ID: "${magnetData.magnetId}"`);
                        return false;
                    }
                    
                    window.bridge.updateObject(magnetBridge, magnetData);

                    // Remove any method keys from magnetData to avoid sending them to Unity
                    const methodKeys = [];
                    for (const key in magnetData) {
                        if (key.startsWith("method:")) {
                            methodKeys.push(key);
                        }
                    }
                    
                    // Delete the method keys from magnetData
                    methodKeys.forEach(key => {
                        delete magnetData[key];
                    });
                    
                    return true;
                },

                deleteMagnet: function (magnetId) {
                     const magnetBridge = this.magnets.get(magnetId);
                     if (!magnetBridge) {
                         console.warn(`[Bridge] No magnet found to delete: "${magnetId}"`);
                         return false;
                     }
                     
                     this.magnets.delete(magnetId);

                     window.bridge.destroyObject(magnetBridge);

                     // console.log(`[Bridge] Deleted magnet: "${magnetId}". Total magnets: ${this.magnets.size}`);
                     
                     return true;
                 },

                 moveMagnet: function (magnetId, x, y) {
                    const magnetBridge = this.magnets.get(magnetId);
                    if (!magnetBridge) {
                        console.warn(`[Bridge] No magnet found to move: "${magnetId}"`);
                        return false;
                    }

                    window.bridge.updateObject(magnetBridge, {
                        "method:MovePosition": [x, y]
                    });
                },

                 pushMagnet: function (magnetId, deltaX, deltaY) {
                    const magnetBridge = this.magnets.get(magnetId);
                    if (!magnetBridge) {
                        console.warn(`[Bridge] No magnet found to push: "${magnetId}"`);
                        return false;
                    }

                    window.bridge.updateObject(magnetBridge, {
                        "method:PushPosition": [deltaX, deltaY]
                    });
                },

            },
            // Register all necessary Unity event interests with proper query structure
            interests: {

                "ContentLoaded": {
                    query: {
                        "unityMetaData": "UnityMetaData"
                    },
                    handler: (obj, results) => {
                        // console.log("[SpaceCraft] ContentLoaded event received from Unity");
                        // console.log("[SpaceCraft] unityMetaData:", results.unityMetaData);
                        // console.log("[SpaceCraft] MagnetView metadata sample:", results.unityMetaData.MagnetView?.slice(0, 3));
                        this.state.unityMetaData = results.unityMetaData;
                    }
                },

                "HighlightedItemsChanged": {
                    query: { 
                        "highlightedItemIds": "HighlightedItemIds"
                    },
                    handler: (obj, results) => {
                        if (results && results.highlightedItemIds) {
                            this.state.highlightedItemIds = results.highlightedItemIds;
                            this.updateHighlightedItem();
                        } else {
                            console.warn("[SpaceCraft JS DEBUG] HighlightedItemsChanged event: results or results.highlightedItemIds is missing.", results);
                        }
                    }
                },
                
                "SelectedItemsChanged": {
                    query: { "selectedItemIds": "SelectedItemIds" },
                    handler: (obj, results) => {
                        if (results && results.selectedItemIds) {
                            this.state.selectedItemIds = results.selectedItemIds;
                            // console.log("[SpaceCraft JS DEBUG] Calling updateSelectedItem(). New IDs:", JSON.parse(JSON.stringify(this.state.selectedItemIds)));
                            this.updateSelectedItem();
                        } else {
                            console.warn("[SpaceCraft JS DEBUG] SelectedItemsChanged event: results or results.selectedItemIds is missing.", results);
                        }
                    }
                },

            },
            update: { 
                content: content
            }
        });
        
        // Create the ground plane as a child of SpaceCraft
        this.groundPlane = window.bridge.createObject({
            prefab: "Prefabs/GroundPlane",
            parent: this.spaceCraft,
            update: {
                "transform:Cube/component:MeshRenderer/material/color": { r: 0.0, g: .2, b: 0.0 },
            }
        });
        
        // Store references globally
        window.spaceCraft = this.spaceCraft;
        window.groundPlane = this.groundPlane;

        // Apply any URL configuration (e.g., initial viewMode)
        this.applyUrlConfig(SpaceCraftSim.parseUrlConfig());
    }
    
    /**
     * Initialize state object with default values
     */
    initializeState() {
        // Default state for simulator
        this.state = {

            // Client identity
            clientType: 'simulator',
            clientId: this.clientId,
            clientName: 'Spacecraft',
            simulatorIndex: 0,
            
            // Collection/screen state
            currentScreenId: 'main',
            screenIds: ['main'],
            currentCollectionId: 'scifi',  // Default collection
            currentCollection: null,
            currentCollectionItems: [],
            
            // Selection state
            selectedItemIds: [],
            selectedItemId: null,
            selectedItem: null,
            
            // Highlight state
            highlightedItemIds: [],
            highlightedItemId: null,
            highlightedItem: null,
            
            // Connected clients tracking
            connectedClients: [],
            
            // Available tags from content items
            tags: [],
            
            // Magnet system
            magnets: [],

            // View state (published to controllers)
            viewMode: 'magnets',

            updateCounter: 0, // Add update counter
            
            // Last updated timestamp
            lastUpdated: new Date().toISOString(),

        };
    }
    
    /**
     * Updates the currently selected item based on selected items
     * Sets selectedItemId and selectedItem in the state
     */
    updateSelectedItem() {
        if (this.state.selectedItemIds && this.state.selectedItemIds.length > 0) {
            const newSelectedItemId = this.state.selectedItemIds[0];
            
            if (newSelectedItemId !== this.state.selectedItemId) {
                let newSelectedItem = this.findItemById(newSelectedItemId); 
                
                this.updateState({
                    selectedItemId: newSelectedItemId,
                    selectedItem: newSelectedItem
                });
            }
        } else {
            if (this.state.selectedItemId !== null) {
                this.updateState({
                    selectedItemId: null,
                    selectedItem: null
                });
            }
        }
    }
    
    mirrorIdentityToState() {
        try {
            if (!this.state) return;
            this.state.clientId = this.identity.clientId;
            this.state.clientType = this.identity.clientType;
            this.state.clientName = this.identity.clientName;
            // simulatorIndex may be undefined for non-simulators; default to 0
            this.state.simulatorIndex = (typeof this.identity.simulatorIndex === 'number') ? this.identity.simulatorIndex : 0;
            try { console.log('[Sim] mirrorIdentityToState:', { id: this.state.clientId, name: this.state.clientName, simulatorIndex: this.state.simulatorIndex }); } catch {}
        } catch {}
    }

    syncStateToPresence() {
        if (!this.clientChannel) {
            return;
        }
        // Ensure identity is reflected in state before publishing
        this.mirrorIdentityToState();
<<<<<<< HEAD
        
=======

>>>>>>> 19c1fa2f
        try { console.log('[Sim] syncStateToPresence track shared:', { simulatorIndex: this.state && this.state.simulatorIndex, clientName: this.state && this.state.clientName }); } catch {}
        this.clientChannel.track({
            ...this.identity,
            shared: { ...this.state } 
        }).catch(error => {
            console.error("[SpaceCraft] Error tracking presence:", error);
        });
    }

    setupSupabase() {
        const channelName = SpaceCraftSim.getChannelName();
        try { console.log('[Sim] setupSupabase channel =', channelName); } catch {}
        if (!window.supabase || typeof window.supabase.createClient !== 'function') {
            console.error('[Sim] Supabase JS library missing or invalid on simulator page');
            return;
        }
        
        // Create a Supabase client
        const client = window.supabase.createClient(
            SpaceCraftSim.supabaseUrl,
            SpaceCraftSim.supabaseAnonKey
        );
        
        // Create a channel for client communication
        this.clientChannel = client.channel(channelName, { config: { presence: { key: this.identity.clientId } } });
        try { console.log('[Sim] clientChannel created for', channelName, 'with presence key', this.identity.clientId); } catch {}
        this._indexClaims = [];
        this._indexTimer = null;
<<<<<<< HEAD

=======
    
>>>>>>> 19c1fa2f
        this.clientChannel

            .on('broadcast', {}, (data) => {
                // console.log(`[SpaceCraft] RECEIVED BROADCAST EVENT: ${data.event}`, data);
                if (data.payload && data.payload.targetSimulatorId) {
                    // console.log(`[SpaceCraft] Event targeted at simulator: ${data.payload.targetSimulatorId}, my ID: ${this.identity.clientId}`);
                }
            })

            .on('broadcast', { event: 'indexClaim' }, (data) => {
                try {
                    const claim = data && data.payload || {};
                    if (!claim.clientId || typeof claim.index !== 'number') return;
                    const now = Date.now();
                    this._indexClaims.push({ clientId: claim.clientId, index: claim.index, ts: now });
                    // keep recent 2s
                    this._indexClaims = this._indexClaims.filter(c => now - c.ts < 2000);
                    try {
                        console.log('[Sim] received indexClaim:', { clientId: claim.clientId, index: claim.index, ts: now });
                        console.log('[Sim] indexClaim window (<=2s):', this._indexClaims);
                    } catch {}
                } catch {}
            })

            .on('presence', { event: 'sync' }, () => {
                try { console.log('[Sim] presence:sync received'); this.ensureUniqueSimulatorName(); } catch (e) {
                    console.warn('[SpaceCraft] ensureUniqueSimulatorName error:', e);
                }
            })

            .on('broadcast', { event: 'pan' }, (data) => { 
                if (data.payload.targetSimulatorId && data.payload.targetSimulatorId !== this.identity.clientId) {
                    return;
                }

                const clientId = data.payload.clientId;
                const clientName = data.payload.clientName || "";
                const panXDelta = data.payload.panXDelta;
                const panYDelta = data.payload.panYDelta;
                const screenId = data.payload.screenId || "main";
                
                this.updateClientInfo(clientId, data.payload.clientType, clientName);

                bridge.updateObject(this.spaceCraft, {
                    "method:PushCameraPosition": [clientId, clientName, screenId, panXDelta, panYDelta]
                });
            })

            .on('broadcast', { event: 'zoom' }, (data) => {
                if (data.payload.targetSimulatorId && data.payload.targetSimulatorId !== this.identity.clientId) {
                    return;
                }
                
                const clientId = data.payload.clientId;
                const clientName = data.payload.clientName || "";
                const zoomDelta = data.payload.zoomDelta;
                const screenId = data.payload.screenId || "main";
                
                this.updateClientInfo(clientId, data.payload.clientType, clientName);

                bridge.updateObject(this.spaceCraft, {
                    "method:PushCameraZoom": [clientId, clientName, screenId, zoomDelta]
                });
            })

            .on('broadcast', { event: 'select' }, (data) => {
                if (data.payload.targetSimulatorId && data.payload.targetSimulatorId !== this.identity.clientId) {
                    return;
                }
                
                const clientId = data.payload.clientId;
                const clientName = data.payload.clientName || "";
                const action = data.payload.action; // 'tap', 'north', 'south', etc.
                const screenId = data.payload.screenId || "main";
                const dx = data.payload.dx || 0; // Mouse delta X
                const dy = data.payload.dy || 0; // Mouse delta Y
                
                this.updateClientInfo(clientId, data.payload.clientType, clientName);

                if (action === 'tap') {
                    bridge.updateObject(this.spaceCraft, {
                        "method:ApplyTapScaleToHighlightedItem": [clientId, clientName, screenId]
                    });
                } else if (['north', 'south', 'east', 'west', 'up', 'down'].includes(action)) {
                    bridge.updateObject(this.spaceCraft, {
                        "method:MoveSelection": [clientId, clientName, screenId, action, dx, dy]
                    });
                } else {
                    console.warn(`[SpaceCraft] Invalid select action received: ${action}`);
                }
            })

            .on('broadcast', { event: 'setViewMode' }, (data) => {
                if (data.payload.targetSimulatorId && data.payload.targetSimulatorId !== this.identity.clientId) {
                    return;
                }
                const mode = (data.payload && data.payload.mode) || 'magnets';
                if (!this.state) return;
                if (mode !== this.state.viewMode) {
                    this.state.viewMode = mode;
                    try { console.log('[Sim] viewMode set via controller to', mode); } catch {}
                    try {
                        bridge.updateObject(this.spaceCraft, {
                            "inputManager/viewMode": mode
                        });
                    } catch {}
                    this.syncStateToPresence();
                }
            })

            .on('broadcast', { event: 'createMagnet' }, (data) => {
                if (data.payload.targetSimulatorId && data.payload.targetSimulatorId !== this.identity.clientId) {
                    return;
                }
                
                const clientId = data.payload.clientId;
                const clientName = data.payload.clientName || "";
                const magnetData = data.payload.magnetData;
                try {
                    // console.log('[Sim JS] broadcast createMagnet payload magnetData:', JSON.parse(JSON.stringify(magnetData)));
                } catch {}
                const magnetId = magnetData.magnetId;

                this.updateClientInfo(clientId, data.payload.clientType, clientName);

                if (!magnetId) {
                    console.warn(`[SpaceCraft] createMagnet event received with no magnetId`);
                    return;
                }

                const magnetBridge = this.spaceCraft.magnets.get(magnetId);
                if (magnetBridge) {
                    console.warn(`[SpaceCraft] Magnet "${magnetData.magnetId}" already exists, ignoring duplicate`);
                    return;
                }
                
                this.state.magnets.push(magnetData);
                
                this.spaceCraft.createMagnet(magnetData);

                this.syncStateToPresence();
            })

            .on('broadcast', { event: 'updateMagnet' }, (data) => {
                if (data.payload.targetSimulatorId && data.payload.targetSimulatorId !== this.identity.clientId) {
                    return;
                }

                const clientId = data.payload.clientId;
                const clientName = data.payload.clientName || "";
                const magnetData = data.payload.magnetData;
                try {
                    // console.log('[Sim JS] broadcast updateMagnet payload magnetData:', JSON.parse(JSON.stringify(magnetData)));
                } catch {}
                const magnetId = magnetData.magnetId;

                this.updateClientInfo(clientId, data.payload.clientType, clientName);

                if (!magnetId) {
                    console.warn(`[SpaceCraft] updateMagnet event received with no magnetId`);
                    return;
                }
                
                const magnetIndex = this.state.magnets.findIndex(m => 
                    m.magnetId === magnetData.magnetId
                );
                if (magnetIndex == -1) {
                    console.warn(`[SpaceCraft] No magnet found with ID "${magnetData.magnetId}" to update`);
                    return;
                }

                this.state.magnets[magnetIndex] = {
                    ...this.state.magnets[magnetIndex],
                    ...magnetData,
                };
                
                this.spaceCraft.updateMagnet(magnetData);

                this.syncStateToPresence();
            })

            .on('broadcast', { event: 'deleteMagnet' }, (data) => {
                
                if (data.payload.targetSimulatorId && data.payload.targetSimulatorId !== this.identity.clientId) {
                    return;
                }
                
                const clientId = data.payload.clientId;
                const clientName = data.payload.clientName || "";
                const magnetId = data.payload.magnetId;
                
                this.updateClientInfo(clientId, data.payload.clientType, clientName);

                if (!magnetId || typeof magnetId !== 'string') {
                    console.warn(`[SpaceCraft] Invalid magnetId received: ${magnetId}`);
                    return;
                }
                
                this.state.magnets = this.state.magnets.filter(m => 
                    m.magnetId !== magnetId
                );

                this.spaceCraft.deleteMagnet(magnetId);

                this.syncStateToPresence();
            })

            .on('broadcast', { event: 'pushMagnet' }, (data) => {
                if (data.payload.targetSimulatorId && data.payload.targetSimulatorId !== this.identity.clientId) {
                    return;
                }
                
                const clientId = data.payload.clientId;
                const clientName = data.payload.clientName || "";
                const magnetId = data.payload.magnetId;
                const deltaX = data.payload.deltaX;
                const deltaY = data.payload.deltaY;

                this.updateClientInfo(clientId, data.payload.clientType, clientName);
                
                if (!magnetId || typeof magnetId !== 'string') {
                    console.warn(`[SpaceCraft] Invalid magnetId received: ${magnetId}`);
                    return;
                }
                
                if (typeof deltaX !== 'number' || 
                    typeof deltaY !== 'number') {
                    console.warn(`[SpaceCraft] Invalid delta values received: deltaX=${deltaX}, deltaZ=${deltaY}`);
                    return;
                }

                const magnetBridge = this.spaceCraft.magnets.get(magnetId);
                if (!magnetBridge) {
                    console.warn(`[SpaceCraft] No magnet found matching "${magnetId}" to push`);
                    return;
                }
                
                this.spaceCraft.pushMagnet(magnetId, deltaX, deltaY);
            })

            .on('presence', { event: 'join' }, ({ newPresences }) => {                
                for (const presence of newPresences) {
                    // Skip our own presence
                    if (presence.clientId === this.identity.clientId) continue;
                    
                    // console.log(`[SpaceCraft] Another ${presence.clientType} joined: ${presence.clientId} ${presence.clientName}`);
                    
                    // Check if this is a simulator joining
                    if (presence.clientType === "simulator") {
                    } else {
                        // A controller client joined
                        this.updateClientInfo(
                            presence.clientId,
                            presence.clientType,
                            presence.clientName || "Unknown Client"
                        );
                    }
                }
            })

            .on('presence', { event: 'leave' }, ({ leftPresences }) => {
                for (const presence of leftPresences) {
                    // Remove from our client registry
                    if (this.clients[presence.clientId]) {
                        // console.log(`[SpaceCraft] Client left: ${presence.clientId} (${presence.clientType || 'unknown type'})`);
                        delete this.clients[presence.clientId];
                    }
                }
            })

<<<<<<< HEAD
            .subscribe((status) => {
=======
            .subscribe((status) => { 
>>>>>>> 19c1fa2f
                try { console.log('[Sim] subscribe status:', status); } catch {}
                 if (status === 'SUBSCRIBED') {
                    try { console.log('[Sim] SUBSCRIBED: tracking presence and starting index negotiation'); } catch {}
                    try { console.log('[Sim] track identity:', { clientId: this.identity.clientId, clientName: this.identity.clientName, simulatorIndex: this.identity.simulatorIndex }); } catch {}
                    this.clientChannel.track({
                        ...this.identity,
                        shared: { ...this.state }
                    });
                    try { this.ensureUniqueSimulatorName(); } catch {}
                }
            });

        // Attempt to restore previously assigned simulator index for this channel (persists across reconnects)
        // Intentionally NOT restoring simulatorIndex from localStorage to avoid duplicate indices across tabs
        try { console.log('[Sim] init: not restoring simulatorIndex from localStorage; will negotiate via presence'); } catch {}

        this.syncStateToPresence();
    }

    broadcastIndexClaim(index) {
        try {
            console.log('[Sim] broadcastIndexClaim sending', { index, clientId: this.identity && this.identity.clientId });
            this.clientChannel && this.clientChannel.send({
                type: 'broadcast',
                event: 'indexClaim',
                payload: { clientId: this.identity.clientId, index }
            });
        } catch {}
    }

    ensureUniqueSimulatorName() {
        try {
            // If already assigned, nothing to do
            if (this.simulatorIndex && this.simulatorIndex > 0) return;
            const state = this.clientChannel && this.clientChannel.presenceState ? this.clientChannel.presenceState() : null;
            if (!state) return;
            const prefix = SpaceCraftSim.simulatorNamePrefix;
            // Compute observed max from presence (explicit index, name suffix) and shared maxIndexSeen
            try { console.log('[Sim] ensureUniqueSimulatorName start; presence keys=', Object.keys(state || {})); } catch {}
            let totalSimulators = 0;
            let presenceMax = 0;
            let maxSeenShared = 0;
            Object.values(state).forEach((arr) => {
                (arr || []).forEach((p) => {
                    if (p.clientType === 'simulator') {
                        totalSimulators += 1;
                        try { console.log('[Sim] presence simulator:', { clientId: p.clientId, nameTop: p.clientName, nameShared: p.shared && p.shared.clientName, idxTop: p.simulatorIndex, idxShared: p.shared && p.shared.simulatorIndex, maxIndexSeen: p.shared && p.shared.maxIndexSeen }); } catch {}
                        if (typeof p.simulatorIndex === 'number' && p.simulatorIndex > presenceMax) presenceMax = p.simulatorIndex;
                        if (p.shared && typeof p.shared.simulatorIndex === 'number' && p.shared.simulatorIndex > presenceMax) presenceMax = p.shared.simulatorIndex;
                        if (typeof p.clientName === 'string') {
                            const m = p.clientName.match(/(\d+)\s*$/);
                            if (m) {
                                const n = parseInt(m[1], 10);
                                if (n > presenceMax) presenceMax = n;
                            }
                        }
                        if (p.shared && typeof p.shared.maxIndexSeen === 'number' && p.shared.maxIndexSeen > maxSeenShared) maxSeenShared = p.shared.maxIndexSeen;
                    }
                });
            });
            // Do not read maxIndexSeen from localStorage; avoid cross-tab coupling
            const now = Date.now();
            this._indexClaims = (this._indexClaims || []).filter(c => now - c.ts < 2000);
            const claimsMax = this._indexClaims.reduce((a, c) => Math.max(a, c.index), 0);
            const base = Math.max(presenceMax, maxSeenShared, claimsMax);
            const sameBaseClaims = this._indexClaims.filter(c => c.index === base);
            const rank = sameBaseClaims.filter(c => String(c.clientId) < String(this.identity.clientId)).length;
            const proposed = (totalSimulators <= 1 && base === 0) ? 1 : (base + rank + 1);
            console.log(`[Sim] proposal: ts=${now} tot=${totalSimulators} presenceMax=${presenceMax} maxSeenShared=${maxSeenShared} claimsMax=${claimsMax} base=${base} rank=${rank} proposed=${proposed}`);
            this.broadcastIndexClaim(proposed);
            // finalize after a short coordination window
            clearTimeout(this._indexTimer);
            this._indexTimer = setTimeout(() => {
                const now2 = Date.now();
                this._indexClaims = (this._indexClaims || []).filter(c => now2 - c.ts < 2000);
                const claimsMax2 = this._indexClaims.reduce((a, c) => Math.max(a, c.index), 0);
                const presenceMax2 = (() => {
                    let m = 0;
                    Object.values(this.clientChannel.presenceState() || {}).forEach((arr) => {
                        (arr || []).forEach((p) => {
                            if (p.clientType === 'simulator') {
                                if (typeof p.simulatorIndex === 'number' && p.simulatorIndex > m) m = p.simulatorIndex;
                                if (p.shared && typeof p.shared.simulatorIndex === 'number' && p.shared.simulatorIndex > m) m = p.shared.simulatorIndex;
                                if (typeof p.clientName === 'string') {
                                    const mm = p.clientName.match(/(\d+)\s*$/);
                                    if (mm) m = Math.max(m, parseInt(mm[1], 10));
                                }
                                if (p.shared && typeof p.shared.maxIndexSeen === 'number' && p.shared.maxIndexSeen > m) m = p.shared.maxIndexSeen;
                            }
                        });
                    });
                    return m;
                })();
                const base2 = Math.max(presenceMax2, claimsMax2);
                const sameBase2 = this._indexClaims.filter(c => c.index === base2);
                const rank2 = sameBase2.filter(c => String(c.clientId) < String(this.identity.clientId)).length;
                const finalIndex = (final => (final > 0 ? final : 1))( (base2 + rank2 + 1) );
                console.log(`[Sim] finalize: claimsMax2=${claimsMax2} presenceMax2=${presenceMax2} base2=${base2} rank2=${rank2} finalIndex=${finalIndex}`);
                if (!this.simulatorIndex || this.simulatorIndex === 0) {
                    this.simulatorIndex = finalIndex;
<<<<<<< HEAD
                    const nextName = `${prefix} ${this.simulatorIndex}`;
                    this.identity.clientName = nextName;
                    this.identity.simulatorIndex = this.simulatorIndex;
                    this.state.clientName = nextName;
                    this.state.simulatorIndex = this.simulatorIndex;
=======
                    // Derive a stable hue from index (wrap 8 hues): 0..1
                    // Order: Green, Blue, Yellow, Cyan, Magenta, Orange, Violet, Red (last)
                    const hueDegs = [120, 210, 55, 180, 300, 30, 270, 0];
                    const hues = hueDegs.map(d => (d % 360) / 360);
                    this.simulatorHue = hues[(this.simulatorIndex - 1) % hues.length];
                    const nextName = `${prefix} ${this.simulatorIndex}`;
                    this.identity.clientName = nextName;
                    this.identity.simulatorIndex = this.simulatorIndex;
                    this.identity.simulatorHue = this.simulatorHue;
                    this.state.clientName = nextName;
                    this.state.simulatorIndex = this.simulatorIndex;
                    this.state.simulatorHue = this.simulatorHue;
>>>>>>> 19c1fa2f
                    const newMaxSeen = Math.max(base2, this.simulatorIndex);
                    this.state.maxIndexSeen = newMaxSeen;
                    // Do not persist indices to localStorage to avoid cross-tab duplication
                    console.log(`[Sim] assigned: simulatorIndex=${this.simulatorIndex} clientName="${this.identity.clientName}"`);
<<<<<<< HEAD
=======
                    // Push to Unity immediately as well
                    try { bridge.updateObject(this.spaceCraft, { simulatorIndex: this.simulatorIndex, simulatorHue: this.simulatorHue }); } catch {}
>>>>>>> 19c1fa2f
                    this.syncStateToPresence();
                    if (this.domContentLoaded) {
                        this.generateQRCodes();
                    }
                }
            }, 400);
        } catch {}
    }

    // Takeover functionality removed: multi-simulator is supported

    /**
     * Sends a Supabase broadcast event on the channel.
     * @param {string} clientId - The unique ID of the target client.
     * @param {string} eventName - The name of the event to broadcast.
     * @param {object} payload - The data payload for the event.
     */
    sendEventToClientById(clientId, eventName, payload) {
        const clientInfo = this.clients[clientId];
        if (!clientInfo) {
            console.warn(`[SpaceCraft] Cannot send event: Client ID '${clientId}' not found in registry.`);
            return;
        }

        if (!this.clientChannel) {
            console.warn(`[SpaceCraft] Cannot send event: Client channel not initialized.`);
            return;
        }

        // console.log(`[SpaceCraft] Sending '${eventName}' event to client ${clientId}`);
        
        // Add simulator ID to payload so client knows who sent it
        const fullPayload = {
            ...payload,
            sourceSimulatorId: this.identity.clientId
        };
        
        this.clientChannel.send({
            type: 'broadcast',
            event: eventName,
            payload: fullPayload
        });
    }

    /**
     * Broadcasts an event to all connected clients.
     * @param {string} eventName - The name of the event to broadcast.
     * @param {object} payload - The data payload for the event.
     */
    sendEventToAllClients(eventName, payload) {
        if (!this.clientChannel) {
            console.warn(`[SpaceCraft] Cannot broadcast event: Client channel not initialized.`);
            return;
        }

        // console.log(`[SpaceCraft] Broadcasting '${eventName}' event to all clients`);
        
        // Add simulator ID to payload so clients know who sent it
        const fullPayload = {
            ...payload,
            sourceSimulatorId: this.identity.clientId
        };
        
        this.clientChannel.send({
            type: 'broadcast',
            event: eventName,
            payload: fullPayload
        });
    }

    /**
     * Helper to find an item by ID in the loaded content
     * @param {string} itemId - The ID of the item to find
     * @returns {Object|null} The found item or null
     */
    findItemById(itemId) {
        if (!this.loadedContent || !itemId) return null;
        
        // Collections is an object with collection IDs as keys
        if (this.loadedContent.collections && typeof this.loadedContent.collections === 'object') {
            for (const collectionId in this.loadedContent.collections) {
                const collection = this.loadedContent.collections[collectionId];
                // Items is an object with item IDs as keys
                if (collection.items && collection.items[itemId]) {
                    // Return direct reference to the item
                    return collection.items[itemId].item;
                }
            }
        }
        return null;
    }
    
    /**
     * Get placeholder content in case real content fails to load
     * @returns {Object} Placeholder content structure
     */
    getPlaceholderContent() {
        // Used if loading from JSON fails
        console.warn("[SpaceCraft] Using placeholder content data.");
        // Return placeholder structure matching index-deep.json
        return { collections: [] }; 
    }
    
    /**
     * Logs the current status of the SpaceCraft instance
     */
    logStatus() {
        // console.log("[SpaceCraft Debug] Status:", { DOMReady: this.domContentLoaded, BasicInitialized: this.isInitialized, BridgeAvailable: !!window.bridge, SpaceCraft: !!this.spaceCraft, SupabaseLoaded: typeof window.supabase !== 'undefined' });
    }

    /**
     * Updates the client info in our registry
     * @param {string} clientId - The unique identifier for the client
     * @param {string} clientType - The type of client (navigator, selector, etc.)
     * @param {string} clientName - Human-readable name of the client
     */
    updateClientInfo(clientId, clientType, clientName) {
        if (!clientId) return;
        
        const isNew = !this.clients[clientId];
        
        this.clients[clientId] = {
            id: clientId,
            type: clientType || "unknown",
            name: clientName || "Unnamed Client",
            lastSeen: Date.now()
        };
        
        if (isNew) {
            // console.log(`[SpaceCraft] New client registered: ${clientId} (${clientType || 'unknown type'}, ${clientName || 'Unnamed'})`);
        }
    }
    
    /**
     * Updates the state and synchronizes it via Supabase presence
     * @param {Object} stateChanges - Object containing state properties to update
     */
    updateState(stateChanges) {
        // Increment update counter first
        this.state.updateCounter = (this.state.updateCounter || 0) + 1;
        
        // Update local state with changes
        Object.assign(this.state, stateChanges);
        
        // Sync the updated state
        this.syncStateToPresence(); // This will now send the incremented counter
        
        // console.log("[SpaceCraft] State updated (counter: " + this.state.updateCounter + "):", stateChanges);
    }
    
    /**
     * Updates the highlighted item based on highlightedItemIds
     * Sets highlightedItemId and highlightedItem in the state
     */
    updateHighlightedItem() {
        // console.log("[SpaceCraft DEBUG] updateHighlightedItem called. Current highlightedItemIds:", JSON.parse(JSON.stringify(this.state.highlightedItemIds)));
        if (this.state.highlightedItemIds && this.state.highlightedItemIds.length > 0) {
            const newHighlightedItemId = this.state.highlightedItemIds[0];
            
            if (newHighlightedItemId !== this.state.highlightedItemId) {
                let newHighlightedItem = this.findItemById(newHighlightedItemId); 
                
                this.updateState({
                    highlightedItemId: newHighlightedItemId,
                    highlightedItem: newHighlightedItem
                });
            }
        } else {
            if (this.state.highlightedItemId !== null) {
                this.updateState({
                    highlightedItemId: null,
                    highlightedItem: null
                });
            }
        }
    }

    /**
     * Creates a unified, alphabetized, deduplicated list of all tags from all items in all collections
     * @returns {Array<string>} Array of unique tags in alphabetical order
     */
    createUnifiedTagsList() {
        if (!this.loadedContent || !this.loadedContent.collections) {
            // console.log("[SpaceCraft] No collections data available for creating tags list");
            return [];
        }

        const allTags = new Set();

        // Iterate through all collections
        for (const [collectionId, collection] of Object.entries(this.loadedContent.collections)) {
            if (!collection.items) continue;

            // Iterate through all items in the collection
            for (const [itemId, itemData] of Object.entries(collection.items)) {
                const item = itemData.item;

                // Add tags from the item if they exist
                if (item && item.tags && Array.isArray(item.tags)) {
                    item.tags.forEach(tag => {
                        if (typeof tag === 'string' && tag.trim()) {
                            allTags.add(tag.toLowerCase().trim());
                        }
                    });
                }
            }
        }

        const sortedTags = Array.from(allTags).sort();
        // console.log(`[SpaceCraft] Created unified tags list with ${sortedTags.length} unique tags`);
        return sortedTags;
    }
}

// =============================================================================
//                         Initialization Entry Point
// =============================================================================

// Create a global instance of our SpaceCraftSim class
window.SpaceCraft = new SpaceCraftSim();

// Ensure the HTML structure (canvas, buttons, svg placeholders) is ready 
// before attempting to interact with it or generate QR code.
if (document.readyState === 'loading') {
    // Loading hasn't finished yet
    document.addEventListener('DOMContentLoaded', () => {
        window.SpaceCraft.initializeDOMAndQRCodes();
        // Optional: Log status periodically for debugging startup issues
        // setInterval(() => window.SpaceCraft.logStatus(), 5000); 
    });
} else {
    // DOMContentLoaded has already fired
    window.SpaceCraft.initializeDOMAndQRCodes();
    // Optional: Log status periodically for debugging startup issues
    // setInterval(() => window.SpaceCraft.logStatus(), 5000);
}

// console.log("[SpaceCraft] spacecraft.js loaded. Waiting for DOMContentLoaded to initialize...");<|MERGE_RESOLUTION|>--- conflicted
+++ resolved
@@ -125,8 +125,6 @@
         // Fallback: use the host name of the web page URL instead of the hard-coded default
         const host = window.location && window.location.hostname;
         return host;
-<<<<<<< HEAD
-=======
     }
 
     /**
@@ -162,7 +160,6 @@
                 }
             }
         } catch {}
->>>>>>> 19c1fa2f
     }
 
     /**
@@ -269,11 +266,7 @@
         
         // Generate QR code only after simulatorIndex is assigned; otherwise defer
         if (typeof this.simulatorIndex === 'number' && this.simulatorIndex > 0) {
-<<<<<<< HEAD
-            this.generateQRCodes();
-=======
         this.generateQRCodes();
->>>>>>> 19c1fa2f
         } else {
             try { console.log('[Sim] QR generation deferred until simulatorIndex is assigned'); } catch {}
         }
@@ -376,11 +369,7 @@
                 // 1. Create the link element (standard anchor with href for accessibility/copyability)
                 const linkElement = document.createElement('a');
                 linkElement.classList.add('qrcode-link'); // Add a general class for styling
-<<<<<<< HEAD
-                linkElement.style.cursor = 'pointer';
-=======
                 linkElement.style.cursor = 'pointer'; 
->>>>>>> 19c1fa2f
                 linkElement.href = fullAbsoluteUrl; // Allow right-click/copy link
                 linkElement.target = '_blank';
                 linkElement.rel = 'noopener noreferrer';
@@ -927,11 +916,7 @@
         }
         // Ensure identity is reflected in state before publishing
         this.mirrorIdentityToState();
-<<<<<<< HEAD
-        
-=======
-
->>>>>>> 19c1fa2f
+
         try { console.log('[Sim] syncStateToPresence track shared:', { simulatorIndex: this.state && this.state.simulatorIndex, clientName: this.state && this.state.clientName }); } catch {}
         this.clientChannel.track({
             ...this.identity,
@@ -960,11 +945,7 @@
         try { console.log('[Sim] clientChannel created for', channelName, 'with presence key', this.identity.clientId); } catch {}
         this._indexClaims = [];
         this._indexTimer = null;
-<<<<<<< HEAD
-
-=======
     
->>>>>>> 19c1fa2f
         this.clientChannel
 
             .on('broadcast', {}, (data) => {
@@ -1235,11 +1216,7 @@
                 }
             })
 
-<<<<<<< HEAD
-            .subscribe((status) => {
-=======
             .subscribe((status) => { 
->>>>>>> 19c1fa2f
                 try { console.log('[Sim] subscribe status:', status); } catch {}
                  if (status === 'SUBSCRIBED') {
                     try { console.log('[Sim] SUBSCRIBED: tracking presence and starting index negotiation'); } catch {}
@@ -1340,13 +1317,6 @@
                 console.log(`[Sim] finalize: claimsMax2=${claimsMax2} presenceMax2=${presenceMax2} base2=${base2} rank2=${rank2} finalIndex=${finalIndex}`);
                 if (!this.simulatorIndex || this.simulatorIndex === 0) {
                     this.simulatorIndex = finalIndex;
-<<<<<<< HEAD
-                    const nextName = `${prefix} ${this.simulatorIndex}`;
-                    this.identity.clientName = nextName;
-                    this.identity.simulatorIndex = this.simulatorIndex;
-                    this.state.clientName = nextName;
-                    this.state.simulatorIndex = this.simulatorIndex;
-=======
                     // Derive a stable hue from index (wrap 8 hues): 0..1
                     // Order: Green, Blue, Yellow, Cyan, Magenta, Orange, Violet, Red (last)
                     const hueDegs = [120, 210, 55, 180, 300, 30, 270, 0];
@@ -1359,16 +1329,12 @@
                     this.state.clientName = nextName;
                     this.state.simulatorIndex = this.simulatorIndex;
                     this.state.simulatorHue = this.simulatorHue;
->>>>>>> 19c1fa2f
                     const newMaxSeen = Math.max(base2, this.simulatorIndex);
                     this.state.maxIndexSeen = newMaxSeen;
                     // Do not persist indices to localStorage to avoid cross-tab duplication
                     console.log(`[Sim] assigned: simulatorIndex=${this.simulatorIndex} clientName="${this.identity.clientName}"`);
-<<<<<<< HEAD
-=======
                     // Push to Unity immediately as well
                     try { bridge.updateObject(this.spaceCraft, { simulatorIndex: this.simulatorIndex, simulatorHue: this.simulatorHue }); } catch {}
->>>>>>> 19c1fa2f
                     this.syncStateToPresence();
                     if (this.domContentLoaded) {
                         this.generateQRCodes();
